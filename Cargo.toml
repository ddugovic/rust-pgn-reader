--- conflicted
+++ resolved
@@ -18,11 +18,7 @@
 
 [dev-dependencies]
 crossbeam = "0.8"
-<<<<<<< HEAD
-bzip2 = "0.3"
-=======
 bzip2 = "0.4"
->>>>>>> f62e13d2
 xz2 = "0.1"
 flate2 = "1.0"
 lz4 = "1.23"