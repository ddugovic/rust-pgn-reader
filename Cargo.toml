[package]
name = "pgn-reader"
version = "0.20.0" # remember to update html_root_url and benchmarks
description = "Fast non-allocating and streaming reader for chess games in PGN notation"
repository = "https://github.com/niklasf/rust-pgn-reader.git"
readme = "README.md"
license = "GPL-3.0+"
authors = ["Niklas Fiekas <niklas.fiekas@backscattering.de>"]
categories = ["games", "parser-implementations"]
keywords = ["chess", "pgn"]
edition = "2021"

[dependencies]
memchr = "2.2"
btoi = "0.4"
shakmaty = "0.21"
slice-deque = "0.3"

[dev-dependencies]
<<<<<<< HEAD
crossbeam = "0.7"
=======
crossbeam = "0.8"
>>>>>>> 2e7e27eb
bzip2 = "0.4"
xz2 = "0.1"
flate2 = "1.0"
lz4 = "1.23"<|MERGE_RESOLUTION|>--- conflicted
+++ resolved
@@ -17,11 +17,7 @@
 slice-deque = "0.3"
 
 [dev-dependencies]
-<<<<<<< HEAD
-crossbeam = "0.7"
-=======
 crossbeam = "0.8"
->>>>>>> 2e7e27eb
 bzip2 = "0.4"
 xz2 = "0.1"
 flate2 = "1.0"
